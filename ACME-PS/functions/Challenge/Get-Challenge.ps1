--- conflicted
+++ resolved
@@ -38,19 +38,9 @@
     )
 
     process {
-<<<<<<< HEAD
-        $challange = $Authorization.Challenges | Where-Object { $_.Type -eq $Type } | Select-Object -First 1
-        if(-not $challange) {
-            throw "Cannot find challange of type $Type";
-        }
-
-        if(-not $challange.Data) {
-            $challange | Initialize-Challenge $State
-=======
         $challenge = $Authorization.Challenges | Where-Object { $_.Type -eq $Type } | Select-Object -First 1
         if(-not $challenge) {
             throw "Could not find challenge of Type $Type";
->>>>>>> 72a51809
         }
 
         if(-not $challenge.Data) {
