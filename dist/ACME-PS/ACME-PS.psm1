--- conflicted
+++ resolved
@@ -2723,19 +2723,9 @@
     )
 
     process {
-<<<<<<< HEAD
-        $challange = $Authorization.Challenges | Where-Object { $_.Type -eq $Type } | Select-Object -First 1
-        if(-not $challange) {
-            throw "Cannot find challange of type $Type";
-        }
-
-        if(-not $challange.Data) {
-            $challange | Initialize-Challenge $State
-=======
         $challenge = $Authorization.Challenges | Where-Object { $_.Type -eq $Type } | Select-Object -First 1
         if(-not $challenge) {
             throw "Could not find challenge of Type $Type";
->>>>>>> 72a51809
         }
 
         if(-not $challenge.Data) {
